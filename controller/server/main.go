// Copyright 2021 Google LLC
//
// Licensed under the Apache License, Version 2.0 (the "License");
// you may not use this file except in compliance with the License.
// You may obtain a copy of the License at
//
//      http://www.apache.org/licenses/LICENSE-2.0
//
// Unless required by applicable law or agreed to in writing, software
// distributed under the License is distributed on an "AS IS" BASIS,
// WITHOUT WARRANTIES OR CONDITIONS OF ANY KIND, either express or implied.
// See the License for the specific language governing permissions and
// limitations under the License.
package main

import (
	"bytes"
	"context"
	"flag"
	"fmt"
	"net"
	"os"
	"os/exec"
	"path/filepath"
	"strings"

	log "github.com/golang/glog"
	"github.com/google/kne/deploy"
	kexec "github.com/google/kne/os/exec"
	cpb "github.com/google/kne/proto/controller"
	"github.com/google/kne/topo"
	"google.golang.org/grpc"
	"google.golang.org/grpc/codes"
	"google.golang.org/grpc/credentials/alts"
	"google.golang.org/grpc/status"
	"k8s.io/client-go/util/homedir"
)

var (
	logOut = &logger{}
	execer = kexec.NewExecer(logOut, logOut)

	defaultKubeCfg            = ""
	defaultMetallbManifestDir = ""
	defaultMeshnetManifestDir = ""
	// Flags.
	port = flag.Int("port", 50051, "Controller server port")
)

func init() {
	if home := homedir.HomeDir(); home != "" {
		defaultKubeCfg = filepath.Join(home, ".kube", "config")
		defaultMeshnetManifestDir = filepath.Join(home, "kne", "manifests", "meshnet", "base")
		defaultMetallbManifestDir = filepath.Join(home, "kne", "manifests", "metallb")
	}
}

type logger struct{}

func (l *logger) Write(p []byte) (int, error) {
	log.Info(string(p))
	return len(p), nil
}

type server struct {
	cpb.UnimplementedTopologyManagerServer
}

func newDeployment(req *cpb.CreateClusterRequest) (*deploy.Deployment, error) {
	d := &deploy.Deployment{}
	switch kind := req.ClusterSpec.(type) {
	case *cpb.CreateClusterRequest_Kind:
		d.Cluster = &deploy.KindSpec{
			Name:                     req.GetKind().Name,
			Recycle:                  req.GetKind().Recycle,
			Version:                  req.GetKind().Version,
			Image:                    req.GetKind().Image,
			Retain:                   req.GetKind().Retain,
			GoogleArtifactRegistries: req.GetKind().GoogleArtifactRegistries,
			ContainerImages:          req.GetKind().ContainerImages,
		}
	default:
		return nil, fmt.Errorf("cluster type not supported: %T", kind)
	}
	switch metallb := req.IngressSpec.(type) {
	case *cpb.CreateClusterRequest_Metallb:
		l := &deploy.MetalLBSpec{}
		var path string
		path = defaultMetallbManifestDir
		if req.GetMetallb().ManifestDir != "" {
			path = req.GetMetallb().ManifestDir
		}
		p, err := validatePath(path)
		if err != nil {
			return nil, fmt.Errorf("failed to validate path %q", path)
		}
		l.ManifestDir = p
		l.IPCount = int(req.GetMetallb().IpCount)
		l.Version = req.GetMetallb().Version
		d.Ingress = l
	default:
		return nil, fmt.Errorf("ingress spec not supported: %T", metallb)
	}
	switch meshnet := req.CniSpec.(type) {
	case *cpb.CreateClusterRequest_Meshnet:
		m := &deploy.MeshnetSpec{}
		var path string
		path = defaultMeshnetManifestDir
		if req.GetMeshnet().ManifestDir != "" {
			path = req.GetMeshnet().ManifestDir
		}
		p, err := validatePath(path)
		if err != nil {
			return nil, fmt.Errorf("failed to validate path %q", path)
		}
		m.Image = req.GetMeshnet().Image
		m.ManifestDir = p
		d.CNI = m
	default:
		return nil, fmt.Errorf("cni type not supported: %T", meshnet)
	}
	return d, nil
}

func (s *server) CreateCluster(ctx context.Context, req *cpb.CreateClusterRequest) (*cpb.CreateClusterResponse, error) {
	log.Infof("Received CreateCluster request: %v", req)
	d, err := newDeployment(req)
	if err != nil {
		return nil, status.Errorf(codes.InvalidArgument, "unable to parse request: %v", err)
	}
	log.Infof("Parsed request into deployment: %v", d)
	if err := d.Deploy(ctx, defaultKubeCfg); err != nil {
<<<<<<< HEAD
		return nil, status.Errorf(codes.Internal, "failed to deploy cluster: %v", err)
=======
		resp := &cpb.CreateClusterResponse{
			Name:  req.GetKind().Name,
			State: cpb.ClusterState_CLUSTER_STATE_ERROR,
		}
		return resp, status.Errorf(codes.Internal, "failed to deploy cluster: %v", err)
>>>>>>> 632fe3c5
	}
	log.Infof("Cluster %q deployed and ready for topology", req.GetKind().Name)
	resp := &cpb.CreateClusterResponse{
		Name:  req.GetKind().Name,
		State: cpb.ClusterState_CLUSTER_STATE_RUNNING,
	}
	return resp, nil
}

func (s *server) DeleteCluster(ctx context.Context, req *cpb.DeleteClusterRequest) (*cpb.DeleteClusterResponse, error) {
	log.Infof("Received DeleteCluster request: %+v", req)
	if _, err := exec.LookPath("kind"); err != nil {
		return nil, status.Errorf(codes.Internal, "kind cli not installed on host")
	}
	var b bytes.Buffer
	execer.SetStdout(&b)
	if err := execer.Exec("kind", "get", "clusters"); err != nil {
		return nil, status.Errorf(codes.NotFound, "cannot check for existence of kind cluster: %v", err)
	}
	execer.SetStdout(logOut)
	clusters := strings.Split(b.String(), "\n")
	found := false
	for _, c := range clusters {
		if c == req.GetName() {
			found = true
			break
		}
	}
	if !found {
		log.Infof("Cluster %q does not exist, or is not a kind cluster (%v)", req.GetName(), clusters)
		return nil, status.Errorf(codes.NotFound, "cluster %q does not exist, or is not a kind cluster (%v)", req.GetName(), clusters)
	}
	args := []string{"delete", "cluster"}
	if req.GetName() != "" {
		args = append(args, "--name", req.GetName())
	}
	if err := execer.Exec("kind", args...); err != nil {
		return nil, status.Errorf(codes.Internal, "failed to delete cluster using cli: %v", err)
	}
	log.Infof("Deleted kind cluster %q", req.GetName())
	return &cpb.DeleteClusterResponse{}, nil
}

func validatePath(path string) (string, error) {
	path, err := filepath.Abs(path)
	if err != nil {
		return "", fmt.Errorf("failed to evaluate absolute path: %q", path)
	}
	if _, err := os.Stat(path); err != nil {
		return "", fmt.Errorf("path %q does not exist", path)
	}
	return path, nil
}

func (s *server) CreateTopology(ctx context.Context, req *cpb.CreateTopologyRequest) (*cpb.CreateTopologyResponse, error) {
	log.Infof("Received CreateTopology request: %v", req)
	bp, err := validatePath(req.Topology.Name)
	if err != nil {
		return nil, status.Errorf(codes.InvalidArgument, "invalid topology path: %v", err)
	}
	p := topo.TopologyParams{
		TopoName:       req.Topology.Name,
		TopoNewOptions: []topo.Option{topo.WithBasePath(filepath.Dir(bp))},
		Kubecfg:        req.Kubecfg,
	}

	if err = topo.CreateTopology(ctx, p); err != nil {
		return nil, status.Errorf(codes.Internal, "failed to create topology: %v", err)
	}

	return &cpb.CreateTopologyResponse{
		TopologyName: req.Topology.GetName(),
		State:        cpb.TopologyState_TOPOLOGY_STATE_RUNNING,
	}, nil

}

func (s *server) DeleteTopology(ctx context.Context, req *cpb.DeleteTopologyRequest) (*cpb.DeleteTopologyResponse, error) {
	log.Infof("Received DeleteTopology request: %v", req)
	p := topo.TopologyParams{
		TopoName: req.TopologyName,
		Kubecfg:  defaultKubeCfg,
	}

	if err := topo.DeleteTopology(ctx, p); err != nil {
		return nil, status.Errorf(codes.Internal, "failed to delete topology: %v", err)
	}

	return &cpb.DeleteTopologyResponse{}, nil
}

func (s *server) ShowTopology(ctx context.Context, req *cpb.ShowTopologyRequest) (*cpb.ShowTopologyResponse, error) {
	log.Infof("Received ShowTopology request: %v", req)
	resp, err := topo.GetTopologyServices(ctx, topo.TopologyParams{
		TopoName: req.TopologyName,
		Kubecfg:  defaultKubeCfg,
	})
	if err != nil {
		return nil, status.Errorf(codes.Internal, "failed to show topology: %v", err)
	}
	return resp, nil
}

func main() {
	flag.Parse()
	addr := fmt.Sprintf(":%d", *port)
	lis, err := net.Listen("tcp6", addr)
	if err != nil {
		log.Fatalf("failed to listen: %v", err)
	}
	creds := alts.NewServerCreds(alts.DefaultServerOptions())
	s := grpc.NewServer(grpc.Creds(creds))
	cpb.RegisterTopologyManagerServer(s, &server{})
	log.Infof("Controller server listening at %v", lis.Addr())
	if err := s.Serve(lis); err != nil {
		log.Fatalf("failed to serve: %v", err)
	}
}<|MERGE_RESOLUTION|>--- conflicted
+++ resolved
@@ -130,15 +130,7 @@
 	}
 	log.Infof("Parsed request into deployment: %v", d)
 	if err := d.Deploy(ctx, defaultKubeCfg); err != nil {
-<<<<<<< HEAD
 		return nil, status.Errorf(codes.Internal, "failed to deploy cluster: %v", err)
-=======
-		resp := &cpb.CreateClusterResponse{
-			Name:  req.GetKind().Name,
-			State: cpb.ClusterState_CLUSTER_STATE_ERROR,
-		}
-		return resp, status.Errorf(codes.Internal, "failed to deploy cluster: %v", err)
->>>>>>> 632fe3c5
 	}
 	log.Infof("Cluster %q deployed and ready for topology", req.GetKind().Name)
 	resp := &cpb.CreateClusterResponse{
