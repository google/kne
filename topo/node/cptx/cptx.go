// Juniper cPTX for KNE
// Copyright (c) Juniper Networks, Inc., 2021. All rights reserved.

package cptx

import (
	"context"
	"errors"
	"fmt"
	"io"
	"strings"
	"time"

	tpb "github.com/openconfig/kne/proto/topo"
	"github.com/openconfig/kne/topo/node"
	scraplinetwork "github.com/scrapli/scrapligo/driver/network"
	scrapliopts "github.com/scrapli/scrapligo/driver/options"
	scrapliutil "github.com/scrapli/scrapligo/util"
	scraplicfg "github.com/scrapli/scrapligocfg"
	corev1 "k8s.io/api/core/v1"
	"k8s.io/apimachinery/pkg/api/resource"
	metav1 "k8s.io/apimachinery/pkg/apis/meta/v1"
	"k8s.io/apimachinery/pkg/fields"
	log "k8s.io/klog/v2"
	"k8s.io/utils/pointer"
)

// ErrIncompatibleCliConn raised when an invalid scrapligo cli transport type is found.
var ErrIncompatibleCliConn = errors.New("incompatible cli connection in use")

var (
	// For committing a very large config
	scrapliOperationTimeout = 300 * time.Second
	// Wait for PKI cert infra
	certGenTimeout = 10 * time.Minute
)

const (
	scrapliPlatformName = "juniper_junos"
	ModelNCPTX          = "ncptx"
	ModelCPTX           = "cptx"
)

func New(nodeImpl *node.Impl) (node.Node, error) {
	if nodeImpl == nil {
		return nil, fmt.Errorf("nodeImpl cannot be nil")
	}
	if nodeImpl.Proto == nil {
		return nil, fmt.Errorf("nodeImpl.Proto cannot be nil")
	}
	cfg := defaults(nodeImpl.Proto)
	nodeImpl.Proto = cfg
	n := &Node{
		Impl: nodeImpl,
	}
	return n, nil
}

type Node struct {
	*node.Impl
	cliConn *scraplinetwork.Driver

	// scrapli options used in testing
	testOpts []scrapliutil.Option
}

// Add validations for interfaces the node provides
var (
	_ node.Certer       = (*Node)(nil)
	_ node.ConfigPusher = (*Node)(nil)
	_ node.Resetter     = (*Node)(nil)
)

// SpawnCLIConn spawns a CLI connection towards a Network OS using `kubectl exec` terminal and ensures CLI is ready
// to accept inputs.
// scrapligo options can be provided to this function for a caller to modify scrapligo platform.
// For example, mock transport can be set via options
func (n *Node) SpawnCLIConn() error {
	opts := []scrapliutil.Option{
		scrapliopts.WithAuthBypass(),
		scrapliopts.WithTimeoutOps(scrapliOperationTimeout),
	}

	// add options defined in test package
	opts = append(opts, n.testOpts...)

	opts = n.PatchCLIConnOpen("kubectl", []string{"cli"}, opts)

	var err error
	n.cliConn, err = n.GetCLIConn(scrapliPlatformName, opts)

	return err
}

// Returns config required to configure gRPC service
func (n *Node) GRPCConfig() []string {
	return []string{
		"set system services extension-service request-response grpc ssl hot-reloading",
		"set system services extension-service request-response grpc ssl use-pki",
		"set openconfig-system:system openconfig-system-grpc:grpc-servers grpc-server grpc-server config services GNMI",
		"set openconfig-system:system openconfig-system-grpc:grpc-servers grpc-server grpc-server config enable true",
		"set openconfig-system:system openconfig-system-grpc:grpc-servers grpc-server grpc-server config port 32767",
		"set openconfig-system:system openconfig-system-grpc:grpc-servers grpc-server grpc-server config transport-security true",
		"set openconfig-system:system openconfig-system-grpc:grpc-servers grpc-server grpc-server config certificate-id grpc-server-cert",
		"set openconfig-system:system openconfig-system-grpc:grpc-servers grpc-server grpc-server config listen-addresses 0.0.0.0",
		"commit",
	}
}

// Waits and retries until Cert infra is up and certs are applied
func (n *Node) waitCertInfraReadyAndPushCert() error {
	selfSigned := n.Proto.GetConfig().GetCert().GetSelfSigned()
	commands := []string{
		fmt.Sprintf("request security pki generate-key-pair certificate-id %s", selfSigned.GetCertName()),
		fmt.Sprintf("request security pki local-certificate generate-self-signed certificate-id %s "+
			"subject CN=abc domain-name google.com ip-address 1.2.3.4 email example@google.com",
			selfSigned.GetCertName()),
	}

	log.Infof("Waiting for certificates to be pushed (timeout: %v)", certGenTimeout)
	start := time.Now()
	for time.Since(start) < certGenTimeout {
		multiresp, err := n.cliConn.SendCommands(commands)
		if err != nil {
			return fmt.Errorf("failed sending generate-self-signed commands: %v", err)
		}
		for _, resp := range multiresp.Responses {
			if resp.Failed != nil {
				return resp.Failed
			}
			if strings.Contains(resp.Result, "error:") {
				log.Infof("Cert infra isn't ready. Retrying in 30 sec. Response %s", multiresp.JoinedResult())
			}
			if strings.Contains(resp.Result, "successfully") {
				log.Infof("Cert Infra ready. Configured Certs. Response %s", multiresp.JoinedResult())
				return nil
			}
		}
		time.Sleep(30 * time.Second)
	}

	return fmt.Errorf("failed sending generate-self-signed commands")
}

// GenerateSelfSigned generates a self-signed TLS certificate using Junos PKI
func (n *Node) GenerateSelfSigned(ctx context.Context) error {
	selfSigned := n.Proto.GetConfig().GetCert().GetSelfSigned()
	if selfSigned == nil {
		log.Infof("%s - no cert config", n.Name())
		return nil
	}
	log.Infof("%s - generating self signed certs", n.Name())
	log.Infof("%s - waiting for pod to be running", n.Name())
	w, err := n.KubeClient.CoreV1().Pods(n.Namespace).Watch(ctx, metav1.ListOptions{
		FieldSelector: fields.SelectorFromSet(
			fields.Set{metav1.ObjectNameField: n.Name()},
		).String(),
	})
	if err != nil {
		return err
	}
	for e := range w.ResultChan() {
		p := e.Object.(*corev1.Pod)
		if p.Status.Phase == corev1.PodRunning {
			break
		}
	}
	log.Infof("%s - pod running.", n.Name())

	if err := n.SpawnCLIConn(); err != nil {
		return err
	}

	if !n.cliConn.Transport.IsAlive() {
		return errors.New("scrapligo device driver not open")
	}

	// wait for cert infra to be ready and push certs
	if err := n.waitCertInfraReadyAndPushCert(); err != nil {
		return err
	}

	// Send gRPC config
	resp, err := n.cliConn.SendConfigs(n.GRPCConfig())
	if err != nil {
		return err
	}

	if resp.Failed != nil {
		return resp.Failed
	}

	log.Infof("%s - finished cert generation", n.Name())

	return n.cliConn.Close()
}

func (n *Node) ConfigPush(ctx context.Context, r io.Reader) error {
	log.Infof("%s - pushing config", n.Name())

	cfg, err := io.ReadAll(r)
	cfgs := string(cfg)

	log.V(1).Info(cfgs)

	if err != nil {
		return err
	}

	err = n.SpawnCLIConn()
	if err != nil {
		return err
	}

	defer n.cliConn.Close()

	// use a static candidate file name for test transport
	var candidateConfigFile string
	if len(n.testOpts) != 0 {
		candidateConfigFile = "scrapli_cfg_testing"
	}

	c, err := scraplicfg.NewCfg(
		n.cliConn,
		"juniper_junos",
		scraplicfg.WithCandidateName(candidateConfigFile),
	)
	if err != nil {
		return err
	}

	err = c.Prepare()
	if err != nil {
		return err
	}

	resp, err := c.LoadConfig(
		cfgs,
		false, // load merge
	)
	if err != nil {
		return err
	}
	if resp.Failed != nil {
		return resp.Failed
	}

	resp, err = c.CommitConfig()
	if err != nil {
		return err
	}
	if resp.Failed != nil {
		return resp.Failed
	}

	log.Infof("%s - finished config push", n.Name())

	return nil
}

func (n *Node) ResetCfg(ctx context.Context) error {
	log.Infof("%s - resetting config", n.Name())

	err := n.SpawnCLIConn()
	if err != nil {
		return err
	}

	defer n.cliConn.Close()

	cfgs := []string{
		// override the current one with the factory config passed via KNE
		"load override /var/vmguest/config/juniper.conf",
		"commit",
	}
	multiresp, err := n.cliConn.SendConfigs(cfgs)
	if err != nil {
		return err
	}
	for _, resp := range multiresp.Responses {
		if resp.Failed != nil {
			return resp.Failed
		}
		if strings.Contains(resp.Result, "error:") {
			return fmt.Errorf("failed sending config-reset commands: %s", multiresp.JoinedResult())
		}
	}

	// Reset applies factory config which doesn't contain gRPC config
	// send gRPC config
	multiresp, err = n.cliConn.SendConfigs(n.GRPCConfig())
	if err != nil {
		return err
	}
	for _, resp := range multiresp.Responses {
		if resp.Failed != nil {
			return resp.Failed
		}
		if strings.Contains(resp.Result, "error:") {
			return fmt.Errorf("failed sending gRPC commands: %s", multiresp.JoinedResult())
		}
	}

	log.Infof("%s - finished resetting config", n.Name())
	return nil
}

func (n *Node) Create(ctx context.Context) error {
	log.Infof("Creating cPTX node resource %s model %s", n.Name(), n.Proto.Model)

<<<<<<< HEAD
	if err := n.CreateConfig(ctx); err != nil {
		return fmt.Errorf("node %s failed to create config-map %w", n.Name(), err)
	}
	log.Infof("Created cPTX node %s configmap", n.Name())

	hpd := corev1.HostPathDirectory
=======
>>>>>>> 5d9cfe5f
	pb := n.Proto
	initContainerImage := pb.Config.InitImage
	if initContainerImage == "" {
		initContainerImage = node.DefaultInitContainerImage
	}

	// downward api - pass some useful values to container
	if n.isChannelized() {
		pb.Config.Env["CPTX_CHANNELIZED"] = "1"
	}
	pb.Config.Env["CPTX_CPU_LIMIT"] = pb.Constraints["cpu"]
	pb.Config.Env["CPTX_MEMORY_LIMIT"] = pb.Constraints["memory"]
	pod := &corev1.Pod{
		ObjectMeta: metav1.ObjectMeta{
			Name: n.Name(),
			Labels: map[string]string{
				"app":  n.Name(),
				"topo": n.Namespace,
			},
		},
		Spec: corev1.PodSpec{
			InitContainers: []corev1.Container{{
				Name:  fmt.Sprintf("init-%s", n.Name()),
				Image: initContainerImage,
				Args: []string{
					fmt.Sprintf("%d", len(pb.GetInterfaces())+1),
					fmt.Sprintf("%d", pb.GetConfig().Sleep),
				},
				ImagePullPolicy: "IfNotPresent",
			}},
			Containers: []corev1.Container{{
				Name:            n.Name(),
				Image:           pb.Config.Image,
				Command:         pb.Config.Command,
				Args:            pb.Config.Args,
				Env:             node.ToEnvVar(pb.Config.Env),
				Resources:       node.ToResourceRequirements(pb.Constraints),
				ImagePullPolicy: "IfNotPresent",
				SecurityContext: &corev1.SecurityContext{
					Privileged: pointer.Bool(true),
					RunAsUser:  pointer.Int64(0),
					Capabilities: &corev1.Capabilities{
						Add: []corev1.Capability{"SYS_ADMIN", "NET_ADMIN"},
					},
					SeccompProfile: &corev1.SeccompProfile{
						Type: "Unconfined",
					},
				},
				VolumeMounts: []corev1.VolumeMount{
					{
						Name:      fmt.Sprintf("%s-run-mount", pb.Name),
						ReadOnly:  false,
						MountPath: "/run",
					},
					{
						Name:      fmt.Sprintf("%s-tmp-mount", pb.Name),
						ReadOnly:  false,
						MountPath: "/tmp",
					},
					{
						Name:      fmt.Sprintf("%s-sys-class-mount", pb.Name),
						ReadOnly:  false,
						MountPath: "/sys/class",
					},
					{
						Name:      fmt.Sprintf("%s-dev-shm-mount", pb.Name),
						ReadOnly:  false,
						MountPath: "/dev/shm",
					},
					{
						Name:      fmt.Sprintf("%s-cgroup-mount", pb.Name),
						ReadOnly:  false,
						MountPath: "/sys/fs/cgroup",
					},
				},
			}},
			Volumes: []corev1.Volume{
				{
					Name: fmt.Sprintf("%s-run-mount", pb.Name),
					VolumeSource: corev1.VolumeSource{
						EmptyDir: &corev1.EmptyDirVolumeSource{
							Medium: "Memory",
						},
					},
				},
				{
					Name: fmt.Sprintf("%s-tmp-mount", pb.Name),
					VolumeSource: corev1.VolumeSource{
						EmptyDir: &corev1.EmptyDirVolumeSource{
							Medium: "Memory",
						},
					},
				},
				{
					Name: fmt.Sprintf("%s-sys-class-mount", pb.Name),
					VolumeSource: corev1.VolumeSource{
						HostPath: &corev1.HostPathVolumeSource{
							Path: "/sys/class",
							Type: &hpd,
						},
					},
				},
				{
					Name: fmt.Sprintf("%s-dev-shm-mount", pb.Name),
					VolumeSource: corev1.VolumeSource{
						EmptyDir: &corev1.EmptyDirVolumeSource{
							Medium:    "Memory",
							SizeLimit: resource.NewQuantity(2*1024*1024*1024, resource.BinarySI),
						},
					},
				},
				{
					Name: fmt.Sprintf("%s-cgroup-mount", pb.Name),
					VolumeSource: corev1.VolumeSource{
						HostPath: &corev1.HostPathVolumeSource{
							Path: "/sys/fs/cgroup",
							Type: &hpd,
						},
					},
				},
			},
			TerminationGracePeriodSeconds: pointer.Int64(0),
			NodeSelector:                  map[string]string{},
			Affinity: &corev1.Affinity{
				PodAntiAffinity: &corev1.PodAntiAffinity{
					PreferredDuringSchedulingIgnoredDuringExecution: []corev1.WeightedPodAffinityTerm{{
						Weight: 100,
						PodAffinityTerm: corev1.PodAffinityTerm{
							LabelSelector: &metav1.LabelSelector{
								MatchExpressions: []metav1.LabelSelectorRequirement{{
									Key:      "topo",
									Operator: "In",
									Values:   []string{pb.Name},
								}},
							},
							TopologyKey: "kubernetes.io/hostname",
						},
					}},
				},
			},
		},
	}
	if pb.Config.ConfigData != nil {
		vol, err := n.CreateConfig(ctx)
		if err != nil {
			return err
		}
		pod.Spec.Volumes = append(pod.Spec.Volumes, *vol)
		vm := corev1.VolumeMount{
			Name:      node.ConfigVolumeName,
			MountPath: pb.Config.ConfigPath + "/" + pb.Config.ConfigFile,
			ReadOnly:  true,
		}
		if vol.VolumeSource.ConfigMap != nil {
			vm.SubPath = pb.Config.ConfigFile
		}
		for i, c := range pod.Spec.Containers {
			pod.Spec.Containers[i].VolumeMounts = append(c.VolumeMounts, vm)
		}
	}
	sPod, err := n.KubeClient.CoreV1().Pods(n.Namespace).Create(ctx, pod, metav1.CreateOptions{})
	if err != nil {
		return fmt.Errorf("failed to create pod for %q: %w", pb.Name, err)
	}
	log.V(1).Infof("Pod created:\n%+v\n", sPod)
	log.Infof("Created cPTX node resource %s pod model %s", n.Name(), n.Proto.Model)
	if err := n.CreateService(ctx); err != nil {
		return err
	}
	log.Infof("Created cPTX node resource %s services", n.Name())
	return nil
}

func defaults(pb *tpb.Node) *tpb.Node {
	if pb == nil {
		pb = &tpb.Node{
			Name: "default_cptx_node",
		}
	}
	if pb.Model == "" {
		pb.Model = ModelCPTX
	}
	if pb.Config == nil {
		pb.Config = &tpb.Config{}
	}
	switch pb.Model {
	case ModelNCPTX:
		if pb.Constraints == nil {
			pb.Constraints = map[string]string{
				"cpu":    "4",
				"memory": "4Gi",
			}
		}
		if len(pb.Config.GetCommand()) == 0 {
			pb.Config.Command = []string{
				"/sbin/cevoCntrEntryPoint",
			}
		}
	default:
		if pb.Constraints == nil {
			pb.Constraints = map[string]string{
				"cpu":    "8",
				"memory": "8Gi",
			}
		}
		if len(pb.Config.GetCommand()) == 0 {
			pb.Config.Command = []string{
				"/entrypoint.sh",
			}
		}
	}
	if pb.Services == nil {
		pb.Services = map[uint32]*tpb.Service{
			443: {
				Name:   "ssl",
				Inside: 443,
			},
			22: {
				Name:   "ssh",
				Inside: 22,
			},
			32767: {
				Name:   "gnmi",
				Inside: 32767,
			},
		}
	}
	if pb.Config.Cert == nil {
		pb.Config.Cert = &tpb.CertificateCfg{
			Config: &tpb.CertificateCfg_SelfSigned{
				SelfSigned: &tpb.SelfSignedCertCfg{
					CertName: "grpc-server-cert",
					KeyName:  "my_key",
					KeySize:  2048,
				},
			},
		}
	}
	if pb.Labels == nil {
		pb.Labels = map[string]string{}
	}
	if pb.Labels["vendor"] == "" {
		pb.Labels["vendor"] = tpb.Vendor_JUNIPER.String()
	}
	if pb.Config.Image == "" {
		pb.Config.Image = "cptx:latest"
	}
	if pb.Config.Env == nil {
		pb.Config.Env = map[string]string{
			"CPTX": "1",
		}
	}
	if pb.Config.EntryCommand == "" {
		pb.Config.EntryCommand = fmt.Sprintf("kubectl exec -it %s -- cli", pb.Name)
	}
	if pb.Config.ConfigPath == "" {
		pb.Config.ConfigPath = "/home/evo/configdisk"
	}
	if pb.Config.ConfigFile == "" {
		pb.Config.ConfigFile = "juniper.conf"
	}
	return pb
}

// isChannelized is a helper function that returns 1 if cptx is channelized
func (n *Node) isChannelized() bool {
	interfaces := n.GetProto().GetInterfaces()
	for key, value := range interfaces {
		if strings.Contains(key, "eth") && strings.Contains(value.Name, ":") {
			return true
		}
	}
	return false
}

func init() {
	node.Vendor(tpb.Vendor_JUNIPER, New)
}<|MERGE_RESOLUTION|>--- conflicted
+++ resolved
@@ -308,15 +308,12 @@
 func (n *Node) Create(ctx context.Context) error {
 	log.Infof("Creating cPTX node resource %s model %s", n.Name(), n.Proto.Model)
 
-<<<<<<< HEAD
 	if err := n.CreateConfig(ctx); err != nil {
 		return fmt.Errorf("node %s failed to create config-map %w", n.Name(), err)
 	}
 	log.Infof("Created cPTX node %s configmap", n.Name())
 
 	hpd := corev1.HostPathDirectory
-=======
->>>>>>> 5d9cfe5f
 	pb := n.Proto
 	initContainerImage := pb.Config.InitImage
 	if initContainerImage == "" {
